#!/usr/bin/env python

from distutils.core import setup
from distutils.command.build_clib import build_clib
from distutils.extension import Extension
from Cython.Distutils import build_ext
import numpy as np

ext_modules = [
<<<<<<< HEAD
    Extension("lbfgs._lowlevel", ["lbfgs/_lowlevel.pyx"],
              include_dirs=[np.get_include(),
                            'src/include'],
              libraries=["lbfgs"])
]

liblbfgs = ('lbfgs', {
    'sources': ['src/lib/lbfgs.c'],
    'include_dirs': ['src/lib',
                     'src/include'],
    'extra_compile_args': [
        '-no-undefined'
    ]})

=======
    Extension("lbfgs._lowlevel", ["lbfgs/_lowlevel.pyx", "liblbfgs/lbfgs.c"],
              include_dirs=[np.get_include(), 'liblbfgs']),
]

>>>>>>> 0a8f3dbb

setup(
    name="PyLBFGS",
    version="0.0",
    description="LBFGS and OWL-QN optimization algorithms",
    author="Lars Buitinck",
    author_email="L.J.Buitinck@uva.nl",
<<<<<<< HEAD
    libraries = [liblbfgs],
=======
>>>>>>> 0a8f3dbb
    packages=['lbfgs'],
    classifiers=[
        "Intended Audience :: Developers",
        "Intended Audience :: Science/Research",
        "License :: OSI Approved :: MIT License",
        "Operating System :: POSIX",
        "Programming Language :: Cython",
        "Programming Language :: Python",
        "Topic :: Scientific/Engineering",
        "Topic :: Software Development",
    ],

<<<<<<< HEAD
    cmdclass={"build_clib" : build_clib, "build_ext": build_ext},
    ext_modules=ext_modules
)
=======
    cmdclass={"build_clib": build_clib, "build_ext": build_ext},
    ext_modules=ext_modules
)
>>>>>>> 0a8f3dbb
<|MERGE_RESOLUTION|>--- conflicted
+++ resolved
@@ -7,27 +7,9 @@
 import numpy as np
 
 ext_modules = [
-<<<<<<< HEAD
-    Extension("lbfgs._lowlevel", ["lbfgs/_lowlevel.pyx"],
-              include_dirs=[np.get_include(),
-                            'src/include'],
-              libraries=["lbfgs"])
-]
-
-liblbfgs = ('lbfgs', {
-    'sources': ['src/lib/lbfgs.c'],
-    'include_dirs': ['src/lib',
-                     'src/include'],
-    'extra_compile_args': [
-        '-no-undefined'
-    ]})
-
-=======
     Extension("lbfgs._lowlevel", ["lbfgs/_lowlevel.pyx", "liblbfgs/lbfgs.c"],
               include_dirs=[np.get_include(), 'liblbfgs']),
 ]
-
->>>>>>> 0a8f3dbb
 
 setup(
     name="PyLBFGS",
@@ -35,10 +17,6 @@
     description="LBFGS and OWL-QN optimization algorithms",
     author="Lars Buitinck",
     author_email="L.J.Buitinck@uva.nl",
-<<<<<<< HEAD
-    libraries = [liblbfgs],
-=======
->>>>>>> 0a8f3dbb
     packages=['lbfgs'],
     classifiers=[
         "Intended Audience :: Developers",
@@ -50,13 +28,6 @@
         "Topic :: Scientific/Engineering",
         "Topic :: Software Development",
     ],
-
-<<<<<<< HEAD
     cmdclass={"build_clib" : build_clib, "build_ext": build_ext},
     ext_modules=ext_modules
 )
-=======
-    cmdclass={"build_clib": build_clib, "build_ext": build_ext},
-    ext_modules=ext_modules
-)
->>>>>>> 0a8f3dbb
